import re
import json
import logging
import aiohttp
import asyncio
from sqlalchemy import func
from itertools import chain
from datetime import date, datetime, timedelta
from lib.db import NewBooksInfoModel, Handler
from lib.xls import make_xls
from lib.gdocs import get_service_client, write_rows_to_worksheet
from lib.config import Config
from lib.shelf_scraper import CLIShelfScraper
from lib.utils import bs4_scope, ProgressCounter, shelf_name_to_file_path


class LibraryBase:
    logger = logging.getLogger(__name__)
    library_id = None

    def __init__(self, *args, **kwargs):
        self.config = Config()
        self.session = None

        self.handler = Handler()
        self.handler.create_all()

        # Set invalidate date.
        invalidate_days = self.config.getint('latest_books_scraper',
                                             'invalidate_days',
                                             fallback=1)
        self.invalidate_date = datetime.utcnow() - timedelta(days=invalidate_days)

    def __str__(self):
        return f'Library {self.library_id}'

    async def get_books_isbn(self):
        raise NotImplementedError()

    async def get_book_isbn_from_link(book_url):
        raise NotImplementedError()

    async def get_book_isbn(self, book_url):
        # Check if current page info exists in DB.
        isbn_list = self.get_book_isbn_from_db(book_url)
        if isbn_list is not None:
            return isbn_list

        isbn_list = await self.get_book_isbn_from_link(book_url)

        if isbn_list:
            self.store_book_isbn(book_url, isbn_list)
        return isbn_list

    def get_book_isbn_from_db(self, book_url):
        book_url_md5 = NewBooksInfoModel.md5_from_url(book_url)
        with self.handler.session_scope() as session:
            has_isbn = session.query(func.count(NewBooksInfoModel._pk))\
                .filter(NewBooksInfoModel.url_md5 == book_url_md5,
                        NewBooksInfoModel.created >= self.invalidate_date)\
                .scalar()
            if not has_isbn:
                return None

            return [
                row.isbn for row in session
                .query(NewBooksInfoModel.isbn)
                .filter(NewBooksInfoModel.url_md5 == book_url_md5,
                        NewBooksInfoModel.created >= self.invalidate_date)
            ]

    def store_book_isbn(self, book_url, isbn_list):
        book_url_md5 = NewBooksInfoModel.md5_from_url(book_url)
        with self.handler.session_scope() as session:
            session.query(NewBooksInfoModel).filter(
                NewBooksInfoModel.url_md5 == book_url_md5,
            ).delete(synchronize_session=False)

            session.bulk_save_objects([NewBooksInfoModel(
                url_md5=book_url_md5,
                library_id=self.library_id,
                isbn=isbn,
            ) for isbn in isbn_list])


class Library4949(LibraryBase):
    library_id = '4949'


class Library5004(LibraryBase):
    library_id = '5004'

    def __init__(self, *args, **kwargs):
        super().__init__(*args, **kwargs)

        self.news_url_template = self.config.get(f'libraries:{self.library_id}',
                                                 'news_url_template')

    async def get_books_isbn(self):
        # Limit number of open connections.
        connector = aiohttp.TCPConnector(limit=30)
        async with aiohttp.ClientSession(connector=connector) as self.session:
            book_urls = await self.get_book_urls()

            book_isbn_tasks = [self.get_book_isbn(book_url)
                               for book_url in book_urls]

            isbn_list = await asyncio.gather(*book_isbn_tasks)
            isbn_set = set(chain(*isbn_list))

        return isbn_set

    async def get_book_urls(self):
        news_urls = await self.prepare_news_urls()

        book_url_tasks = [self.get_book_urls_on_page(news_url)
                          for news_url in news_urls]

        book_urls = await asyncio.gather(*book_url_tasks)

        return list(chain(*book_urls))

    async def get_book_urls_on_page(self, news_url):
        base_url = self.config.get(f'libraries:{self.library_id}', 'base_url')

        try:
            async with self.session.get(news_url, raise_for_status=True) as response:
                content = await response.read()
                with bs4_scope(content) as news_page:
                    return [
                        f'{base_url}{a["href"]}' for a in
                        news_page.select(
                            'div.description-list-section > dl > dd:nth-child(2) > a'
                        )
                    ]
        except (aiohttp.ClientError, asyncio.TimeoutError) as e:
            self.logger.error(f'Fetching book urls on page failed: {e}')
            return []

    async def prepare_news_urls(self):
        params = await self.prepare_news_url_params()
        pagers = await self.prepare_news_url_pagers(params)

        return [
            self.news_url_template.format(*params, pager)
            for pager in pagers
        ]

    async def prepare_news_url_params(self):
        news_url = re.sub(r'\?.*$', '', self.news_url_template)

        defaults = {
            'agenda': '?f2[0]=7',
            'document_type': 'f4[0]=1',
            'language': 'f8[0]=pol',
            'pagination': 'rp=100',
        }

        try:
            async with self.session.get(news_url, raise_for_status=True) as response:
                # Prepare params for generatig urls.
                content = await response.read()
                config = self.config[f'libraries:{self.library_id}']
                with bs4_scope(content) as news_page:
                    agenda_title = config['agenda_title']
                    agenda = news_page.select_one(f'a[title="{agenda_title}"]')\
                        .get('href', f'/news?{defaults["agenda"]}')\
                        .replace('/news?', '')

                    document_type_title = config['document_type_title']
                    document_type = news_page.select_one(f'a[title="{document_type_title}"]')\
                        .get('href', f'/news?{defaults["document_type"]}')\
                        .replace('/news?', '')

                    language_title = config['language_title']
                    language = news_page.select_one(f'a[title="{language_title}"]')\
                        .get('href', f'/news?{defaults["language"]}')\
                        .replace('/news?', '')

                    pagination_re = re.compile(config['pagination_value'])
                    pagination = news_page.find('a', string=pagination_re)\
                        .get('href', f'/news?{defaults["pagination"]}')\
                        .replace('/news?', '')
        except (aiohttp.ClientError, asyncio.TimeoutError) as e:
            self.logger.error(f'Fetching news url params failed: {e}')
            agenda = defaults['agenda']
            document_type = defaults['document_type']
            language = defaults['language']
            pagination = defaults['pagination']

        return agenda, document_type, language, pagination

    async def prepare_news_url_pagers(self, params):
        # Open page with params to calculate pager.
        news_url = self.news_url_template.format(*params, '')

        try:
            async with self.session.get(news_url, raise_for_status=True) as response:
                content = await response.read()
                config = self.config[f'libraries:{self.library_id}']
                with bs4_scope(content) as news_page:
                    last_pager_re = re.compile(config['last_page_title'])
<<<<<<< HEAD
                    last_pager = news_page.find('a', string=last_pager_re)\
                        .get('href', '')\
                        .replace(news_url.replace(config['base_url'], ''), '')
        except (aiohttp.ClientError, asyncio.TimeoutError) as e:
=======
                    last_pager_link = news_page.find('a', string=last_pager_re)
                    if last_pager_link:
                        last_pager = last_pager_link\
                            .get('href', '')\
                            .replace(news_url.replace(config['base_url'], ''), '')
                    else:
                        last_pager = None
        except aiohttp.ClientError as e:
>>>>>>> 26a6cb09
            self.logger.error(f'Fetching news urls failed: {e}')
            return []

        if last_pager is None:
            return ['']

        # Get pager range from last pager.
        last_pager_items = int(re.sub(r'\D+', '', last_pager))
        per_page = config.getint('pagination_value')
        return [
            last_pager.replace(str(last_pager_items), str(items))
            for items in range(1, last_pager_items + per_page, per_page)
        ]

    async def get_book_isbn(self, book_url):
        # Check if current page info exists in DB.
        isbn_list = self.get_book_isbn_from_db(book_url)
        if isbn_list is not None:
            return isbn_list

        isbn_list = await self.get_book_isbn_from_link(book_url)

        if isbn_list:
            self.store_book_isbn(book_url, isbn_list)
        return isbn_list

    async def get_book_isbn_from_link(self, book_url):
        try:
            async with self.session.get(book_url, raise_for_status=True) as response:
                content = await response.read()
                with bs4_scope(content) as book_page:
                    isbn_label = book_page.find('dt', string=re.compile(r'ISBN'))
                    if not isbn_label:
                        return []

                    isbn_list_tag = isbn_label.find_next_sibling('dd')
                    if not isbn_list_tag:
                        return []

                    isbn_list = [re.sub(r'\D+', '', child.string)
                                 for child in isbn_list_tag.children
                                 if child.string]
        except (aiohttp.ClientError, asyncio.TimeoutError) as e:
            self.logger.error(f'Fetching book failed: {e}')
            return []

        return isbn_list


class LatestBooksScraper:
    logger = logging.getLogger(__name__)
    libraries = {'4994': Library4949, '5004': Library5004}

    def __init__(self, library_id, profile_name, auth_data, refresh=False):
        self.library = self.libraries.get(library_id)()
        self.profile_name = profile_name
        self.refresh = refresh
        self.config = Config()

        self.search_shelf_name = self.config.get('latest_books_scraper',
                                                 'search_shelf_name')
        self.search_file_path = shelf_name_to_file_path(self.profile_name,
                                                        self.search_shelf_name)

        # Get library settings.
        self.exclude_shelf_name = self.config.get(f'libraries:{library_id}',
                                                  'shelf_name')
        self.exclude_file_path = shelf_name_to_file_path(self.profile_name,
                                                         self.exclude_shelf_name)

        # Authenticate to Google if auth data is available.
        if auth_data:
            self.logger.info('Authenticating to Google service')
            self.google_client = get_service_client(auth_data)
        else:
            self.google_client = None

    def match_isbn_to_shelf_books(self, books_isbn):
        if not books_isbn:
            return

        with open(self.search_file_path, 'r') as search_books_file:
            search_books = {
                book['isbn']: book for book in
                json.load(search_books_file)
                if book['isbn'] is not None
            }
        self.logger.info(f'Got {len(search_books)} books to search for')

        with open(self.exclude_file_path, 'r') as exclude_books_file:
            exclude_books = {
                book['isbn']: book for book in
                json.load(exclude_books_file)
                if book['isbn'] is not None
            }
        self.logger.info(f'Got {len(exclude_books)} books to exclude from results')

        matching_books_isbn = set(search_books.keys())\
            .difference(exclude_books.keys())\
            .intersection(books_isbn)

        self.logger.info(f'Got {len(matching_books_isbn)} matching books')

        return [search_books[isbn] for isbn in matching_books_isbn]

    def write_books_info(self, matching_books):
        if self.google_client:
            self.write_books_info_to_google_drive(matching_books)
        else:
            self.write_books_info_to_xls(matching_books)

    def write_books_info_to_xls(self, matching_books):
        worksheet_headers = self.config.getstruct('latest_books_scraper',
                                                  'worksheet_headers')
        worksheet_name = f'{date.today()}'

        self.logger.debug('Writing books info to XLS file')
        make_xls(
            file_name=self.config.get('latest_books_scraper', 'xls_file_name'),
            worksheet_name=worksheet_name,
            worksheet_headers=worksheet_headers,
            rows=matching_books,
        )
        self.logger.info('Books info written to XLS file')

    def write_books_info_to_google_drive(self, matching_books):
        # Convert books info to spreadsheet rows.
        worksheet_headers = self.config.getstruct('latest_books_scraper',
                                                  'worksheet_headers')
        rows = [[book[header] for header in worksheet_headers]
                for book in matching_books]

        # Get workbook and worksheet title.
        workbook_title = self.config.get('latest_books_scraper', 'workbook_title')
        worksheet_title = self.config.get('latest_books_scraper', 'worksheet_title')\
            .format(date.today())

        self.logger.info('Writing books info to Google Drive')
        write_rows_to_worksheet(
            client=self.google_client,
            workbook_title=workbook_title,
            worksheet_title=worksheet_title,
            rows=rows,
        )
        self.logger.info('Books info written to Google Drive')

    def run(self):
        # Refresh books list.
        if self.refresh:
            for shelf_name in (self.search_shelf_name, self.exclude_shelf_name):
                self.logger.info(f'Updating list of books from shelf "{shelf_name}"')
                CLIShelfScraper(profile_name=self.profile_name,
                                shelf_name=shelf_name).run()

        books_isbn = asyncio.run(self.library.get_books_isbn())

        if not books_isbn:
            self.logger.info('No new books found')
            return

        matching_books = self.match_isbn_to_shelf_books(books_isbn)

        if matching_books:
            self.write_books_info(matching_books)
        else:
            self.logger.info('No matching books found')


class CLILibraryBaseMixin:
    logger = logging.getLogger('script')

    def __init__(self, *args, **kwargs):
        super().__init__(*args, **kwargs)
        self.counter = None

    async def get_books_isbn(self):
        counter_title = 'Collecting books isbn '
        with ProgressCounter(counter_title) as self.counter:
            self.counter.update()
            isbn_set = await super().get_books_isbn()
        return isbn_set

    async def get_book_urls_on_page(self, news_url):
        urls_list = await super().get_book_urls_on_page(news_url)
        self.counter.next()
        return urls_list

    async def get_book_isbn(self, book_url):
        isbn_list = await super().get_book_isbn(book_url)
        self.counter.next()
        return isbn_list


class CLILibrary4949(CLILibraryBaseMixin, Library4949):
    pass


class CLILibrary5004(CLILibraryBaseMixin, Library5004):
    pass


class CLILatestBooksScraper(LatestBooksScraper):
    logger = logging.getLogger('script')
    libraries = {'4994': CLILibrary4949, '5004': CLILibrary5004}<|MERGE_RESOLUTION|>--- conflicted
+++ resolved
@@ -200,12 +200,6 @@
                 config = self.config[f'libraries:{self.library_id}']
                 with bs4_scope(content) as news_page:
                     last_pager_re = re.compile(config['last_page_title'])
-<<<<<<< HEAD
-                    last_pager = news_page.find('a', string=last_pager_re)\
-                        .get('href', '')\
-                        .replace(news_url.replace(config['base_url'], ''), '')
-        except (aiohttp.ClientError, asyncio.TimeoutError) as e:
-=======
                     last_pager_link = news_page.find('a', string=last_pager_re)
                     if last_pager_link:
                         last_pager = last_pager_link\
@@ -213,8 +207,7 @@
                             .replace(news_url.replace(config['base_url'], ''), '')
                     else:
                         last_pager = None
-        except aiohttp.ClientError as e:
->>>>>>> 26a6cb09
+        except (aiohttp.ClientError, asyncio.TimeoutError) as e:
             self.logger.error(f'Fetching news urls failed: {e}')
             return []
 
